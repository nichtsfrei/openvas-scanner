pull_request_rules:
  # backports from master branch
  - name: backport master patches to 21.04 branch
    conditions:
      - base=master
      - label=backport-to-21.04
    actions:
      backport:
        branches:
          - openvas-21.04

  - name: backport master patches to 20.08 branch
    conditions:
      - base=master
      - label=backport-to-20.08
    actions:
      backport:
        branches:
          - openvas-20.08

<<<<<<< HEAD
  - name: port master patches to middleware branch
=======
  - name: backport master patches to middleware branch
>>>>>>> 868a9197
    conditions:
      - base=master
      - label=backport-to-middleware
    actions:
      backport:
        branches:
          - middleware

  # backports from upcoming release branch
  - name: backport 21.04 patches to master branch
    conditions:
      - base=openvas-21.04
      - label=backport-to-master
    actions:
      backport:
        branches:
          - master

  - name: backport 21.04 patches to 20.08 branch
    conditions:
      - base=openvas-21.04
      - label=backport-to-20.08
    actions:
      backport:
        branches:
          - openvas-20.08

  - name: backport 21.04 patches to middleware branch
    conditions:
      - base=openvas-21.04
      - label=backport-to-middleware
    actions:
      backport:
        branches:
          - middleware

  # backports from current release branch
  - name: backport 20.08 patches to master branch
    conditions:
      - base=openvas-20.08
      - label=backport-to-master
    actions:
      backport:
        branches:
          - master

  - name: backport 20.08 patches to 21.04 branch
    conditions:
      - base=openvas-20.08
      - label=backport-to-21.04
    actions:
      backport:
        branches:
          - openvas-21.04

  - name: backport 20.08 patches to middleware branch
    conditions:
      - base=openvas-20.08
      - label=backport-to-middleware
    actions:
      backport:
        branches:
          - middleware<|MERGE_RESOLUTION|>--- conflicted
+++ resolved
@@ -18,11 +18,7 @@
         branches:
           - openvas-20.08
 
-<<<<<<< HEAD
-  - name: port master patches to middleware branch
-=======
   - name: backport master patches to middleware branch
->>>>>>> 868a9197
     conditions:
       - base=master
       - label=backport-to-middleware
