--- conflicted
+++ resolved
@@ -97,9 +97,6 @@
         Ok(())
     }
 
-<<<<<<< HEAD
-    fn on_exit(&self, _: &ContextKey) -> Result<(), storage::StorageError> {
-=======
     fn dispatch_replace(
         &self,
         _: &ContextKey,
@@ -108,8 +105,7 @@
         Ok(())
     }
 
-    fn on_exit(&self) -> Result<(), storage::StorageError> {
->>>>>>> cfc22f80
+    fn on_exit(&self, _: &ContextKey) -> Result<(), storage::StorageError> {
         Ok(())
     }
 }